--- conflicted
+++ resolved
@@ -126,13 +126,8 @@
     }
   }
 
-<<<<<<< HEAD
-  assert(clr.attributes().nnz);
-  return static_cast<std::size_t>(*clr.attributes().nnz);  // NOLINT
-=======
   assert(clr.attributes().nnz);  // NOLINTNEXTLINE(bugprone-unchecked-optional-access)
   return static_cast<std::size_t>(*clr.attributes().nnz);
->>>>>>> d8941739
 }
 
 template <typename Pipe>
@@ -205,13 +200,8 @@
         fmt::format(FMT_STRING("pigz failed with exit code {}"), pigz->exit_code()));
   }
 
-<<<<<<< HEAD
-  assert(clr.attributes().nnz);
-  return static_cast<std::size_t>(*clr.attributes().nnz);  // NOLINT
-=======
   assert(clr.attributes().nnz);  // NOLINTNEXTLINE(bugprone-unchecked-optional-access)
   return static_cast<std::size_t>(*clr.attributes().nnz);
->>>>>>> d8941739
 }
 
 static void dump_pixels(const cooler::File& clr, const std::filesystem::path& dest,
