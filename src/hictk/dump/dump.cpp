// Copyright (C) 2023 Roberto Rossini <roberros@uio.no>
//
// SPDX-License-Identifier: MIT

<<<<<<< HEAD
#include <fmt/compile.h>
#include <fmt/format.h>
#include <parallel_hashmap/btree.h>

#include <algorithm>
#include <cassert>
#include <cstdint>
#include <filesystem>
#include <fstream>
#include <ios>
#include <iostream>
#include <iterator>
#include <string>
#include <string_view>
#include <utility>
=======
#include "./dump.hpp"

>>>>>>> b0bad0b3
#include <variant>
#include <vector>

#include "hictk/balancing/methods.hpp"
#include "hictk/bin_table.hpp"
#include "hictk/chromosome.hpp"
#include "hictk/cooler/cooler.hpp"
#include "hictk/cooler/multires_cooler.hpp"
#include "hictk/cooler/singlecell_cooler.hpp"
#include "hictk/file.hpp"
#include "hictk/genomic_interval.hpp"
#include "hictk/hic.hpp"
#include "hictk/pixel.hpp"
#include "hictk/reference.hpp"
#include "hictk/tools/config.hpp"
#include "hictk/transformers/join_genomic_coords.hpp"

namespace hictk::tools {

template <typename PixelIt>
static void dump_pixels(PixelIt first_pixel, PixelIt last_pixel,
                        const std::shared_ptr<const BinTable>& bins, bool join) {
  if (!join) {
    return print_pixels(first_pixel, last_pixel);
  }
  auto jsel = transformers::JoinGenomicCoords(first_pixel, last_pixel, bins);
  return print_pixels(jsel.begin(), jsel.end());
}

static void dump_pixels_gw(File& f, std::string_view normalization, bool join, bool sorted) {
  if (f.is_hic()) {
    f.get<hic::File>().optimize_cache_size_for_iteration();
  }

  if (f.is_hic()) {
    const auto& ff = f.get<hic::File>();
    const auto sel = ff.fetch(balancing::Method{normalization});
    dump_pixels(sel.template begin<double>(sorted), sel.template end<double>(), ff.bins_ptr(),
                join);
    return;
  }

  const auto& ff = f.get<cooler::File>();
  const auto sel = ff.fetch(balancing::Method{normalization});
  dump_pixels(sel.template begin<double>(), sel.template end<double>(), ff.bins_ptr(), join);
}

static void dump_pixels_chrom_chrom(File& f, std::string_view range1, std::string_view range2,
                                    std::string_view normalization, bool join, bool sorted) {
  if (f.is_hic()) {
    const auto& ff = f.get<hic::File>();
    const auto sel = ff.fetch(range1, range2, balancing::Method{normalization});
    dump_pixels(sel.template begin<double>(sorted), sel.template end<double>(), ff.bins_ptr(),
                join);
    return;
  }

  const auto& ff = f.get<cooler::File>();
  const auto sel = ff.fetch(range1, range2, balancing::Method{normalization});
  dump_pixels(sel.template begin<double>(), sel.template end<double>(), ff.bins_ptr(), join);
}

static void dump_pixels(File& f, std::string_view range1, std::string_view range2,
                        std::string_view normalization, bool join, bool sorted) {
  auto norm = balancing::Method{std::string{normalization}};
  if (range1 == "all") {
    assert(range2 == "all");
    return dump_pixels_gw(f, normalization, join, sorted);
  }

  return dump_pixels_chrom_chrom(f, range1, range2, normalization, join, sorted);
}

static void process_query_cis_only(File& f, std::string_view normalization, bool join,
                                   bool sorted) {
  for (const auto& chrom : f.chromosomes()) {
    if (chrom.is_all()) {
      continue;
    }
    dump_pixels(f, chrom.name(), chrom.name(), normalization, join, sorted);
  }
}

template <typename File, typename Selector = decltype(std::declval<File>().fetch("chr1", "chr2")),
          typename PixelIt = decltype(std::declval<Selector>().template begin<double>())>
static transformers::PixelMerger<PixelIt> init_pixel_merger(const File& f,
                                                            std::string_view normalization) {
  std::vector<PixelIt> heads{};
  std::vector<PixelIt> tails{};

  for (std::uint32_t chrom1_id = 0; chrom1_id < f.chromosomes().size(); ++chrom1_id) {
    const auto& chrom1 = f.chromosomes().at(chrom1_id);
    if (chrom1.is_all()) {
      continue;
    }
    for (std::uint32_t chrom2_id = chrom1_id + 1; chrom2_id < f.chromosomes().size(); ++chrom2_id) {
      const auto& chrom2 = f.chromosomes().at(chrom2_id);
      if (chrom2.is_all()) {
        continue;
      }
      try {
        const auto sel = f.fetch(chrom1.name(), chrom2.name(), balancing::Method{normalization});
        heads.emplace_back(sel.template begin<double>());
        tails.emplace_back(sel.template end<double>());
      } catch (const std::exception& e) {
        const std::string_view msg{e.what()};
        const auto missing_norm = msg.find("unable to find") != std::string_view::npos &&
                                  msg.find("normalization vector") != std::string_view::npos;
        if (!missing_norm) {
          throw;
        }
      }
    }
  }

  if (heads.empty()) {
    throw std::runtime_error(
        fmt::format(FMT_STRING("unable to find {} normalization vectors at {} ({})"), normalization,
                    f.bin_size(), hic::MatrixUnit::BP));
  }

  return {std::move(heads), std::move(tails)};
}

static void dump_pixels_trans_only_sorted(File& f, std::string_view normalization, bool join) {
  auto norm = balancing::Method{std::string{normalization}};

  std::visit(
      [&](const auto& ff) {
        const auto merger = init_pixel_merger(ff, normalization);

        if (!join) {
          print_pixels(merger.begin(), merger.end());
        }

        auto jsel = transformers::JoinGenomicCoords(merger.begin(), merger.end(), f.bins_ptr());
        print_pixels(jsel.begin(), jsel.end());
      },
      f.get());
}

static void dump_pixels_trans_only_unsorted(File& f, std::string_view normalization, bool join) {
  const auto& chromosomes = f.chromosomes();
  for (std::uint32_t chrom1_id = 0; chrom1_id < chromosomes.size(); ++chrom1_id) {
    const auto& chrom1 = chromosomes[chrom1_id];
    if (chrom1.is_all()) {
      continue;
    }
    for (std::uint32_t chrom2_id = chrom1_id + 1; chrom2_id < chromosomes.size(); ++chrom2_id) {
      const auto& chrom2 = chromosomes[chrom2_id];
      if (chrom2.is_all()) {
        continue;
      }

      dump_pixels(f, chrom1.name(), chrom2.name(), normalization, join, false);
    }
  }
}

static void process_query(File& f, std::string_view table, std::string_view range1,
                          std::string_view range2, std::string_view normalization, bool join,
                          bool sorted) {
  if (table == "bins") {
    return dump_bins(f, range1);
  }

  assert(table == "pixels");
  dump_pixels(f, range1, range2, normalization, join, sorted);
}

static void process_query_trans_only(File& f, std::string_view normalization, bool join,
                                     bool sorted) {
  if (sorted) {
    dump_pixels_trans_only_sorted(f, normalization, join);
    return;
  }
  dump_pixels_trans_only_unsorted(f, normalization, join);
}

static void dump_tables(const DumpConfig& c) {
  hictk::File f{c.uri, c.resolution, c.matrix_type, c.matrix_unit};

  if (c.query_file.empty() && !c.cis_only && !c.trans_only) {
    process_query(f, c.table, c.range1, c.range2, c.normalization, c.join, c.sorted);
    return;
  }

  if (c.cis_only) {
    assert(c.table == "pixels");
    process_query_cis_only(f, c.normalization, c.join, c.sorted);
    return;
  }

  if (c.trans_only) {
    assert(c.table == "pixels");
    process_query_trans_only(f, c.normalization, c.join, c.sorted);
    return;
  }

  const auto read_from_stdin = c.query_file == "-";
  std::ifstream ifs{};
  ifs.exceptions(ifs.exceptions() | std::ios_base::badbit | std::ios_base::failbit);

  if (!read_from_stdin) {
    assert(std::filesystem::exists(c.query_file));
    ifs.open(c.query_file);
  }

  std::string line;
  while (std::getline(read_from_stdin ? std::cin : ifs, line)) {
    const auto [range1, range2] = parse_bedpe(line);
    process_query(f, c.table, range1, range2, c.normalization, c.join, c.sorted);
  }
}

int dump_subcmd(const DumpConfig& c) {
  if (c.table == "bins" || c.table == "pixels") {
    dump_tables(c);
    return 0;
  }

  if (c.table == "chroms") {
    dump_chroms(c.uri, c.format, c.resolution);
    return 0;
  }

  if (c.table == "resolutions") {
    dump_resolutions(c.uri, c.format, c.resolution);
    return 0;
  }

  if (c.table == "normalizations") {
    dump_normalizations(c.uri, c.format, c.resolution);
    return 0;
  }

  assert(c.table == "cells");

  dump_cells(c.uri, c.format);
  return 0;
}
}  // namespace hictk::tools<|MERGE_RESOLUTION|>--- conflicted
+++ resolved
@@ -2,7 +2,8 @@
 //
 // SPDX-License-Identifier: MIT
 
-<<<<<<< HEAD
+#include "./dump.hpp"
+
 #include <fmt/compile.h>
 #include <fmt/format.h>
 #include <parallel_hashmap/btree.h>
@@ -18,10 +19,6 @@
 #include <string>
 #include <string_view>
 #include <utility>
-=======
-#include "./dump.hpp"
-
->>>>>>> b0bad0b3
 #include <variant>
 #include <vector>
 
