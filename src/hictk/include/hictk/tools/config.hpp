--- conflicted
+++ resolved
@@ -34,12 +34,7 @@
   std::size_t processes{2};
 
   std::size_t block_cache_size{0};
-<<<<<<< HEAD
-  bool quiet{false};
   std::uint8_t verbosity{2};
-=======
-  std::uint8_t verbosity{3};
->>>>>>> ae25d940
   bool force{false};
 };
 
