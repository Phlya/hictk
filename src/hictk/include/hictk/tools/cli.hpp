// Copyright (C) 2023 Roberto Rossini <roberros@uio.no>
//
// SPDX-License-Identifier: MIT

#pragma once

#include <CLI/CLI.hpp>
#include <regex>
#include <string>
#include <string_view>

#include "config.hpp"
#include "hictk/cooler/utils.hpp"
#include "hictk/hic/utils.hpp"

namespace hictk::tools {

class CoolerFileValidator : public CLI::Validator {
 public:
  inline CoolerFileValidator() : Validator("Cooler") {
    func_ = [](std::string& uri) -> std::string {
      if (!hictk::cooler::utils::is_cooler(uri)) {
        if (hictk::cooler::utils::is_multires_file(uri)) {
          return "URI points to a .mcool file: " + uri;
        }
        return "Not a valid Cooler: " + uri;
      }
      return "";
    };
  }
};

class MultiresCoolerFileValidator : public CLI::Validator {
 public:
  inline MultiresCoolerFileValidator() : Validator("Multires-cooler") {
    func_ = [](std::string& uri) -> std::string {
      if (!hictk::cooler::utils::is_multires_file(uri)) {
        return "Not a valid multi-resolution cooler: " + uri;
      }
      return "";
    };
  }
};

class HiCFileValidator : public CLI::Validator {
 public:
  inline HiCFileValidator() : Validator("HiC") {
    func_ = [](std::string& uri) -> std::string {
      const auto path = cooler::parse_cooler_uri(uri).file_path;
      if (!hictk::hic::utils::is_hic_file(path)) {
        return "Not a valid .hic file: " + path;
      }
      return "";
    };
  }
};

[[nodiscard]] static std::string str_replace_all(std::string s, const std::regex& pattern,
                                                 const std::string& replacement) {
  while (std::regex_search(s, pattern)) {
    s = std::regex_replace(s, pattern, replacement);
  }
  return s;
}

class Formatter : public CLI::Formatter {
  // NOLINTNEXTLINE(readability-function-cognitive-complexity)
  [[nodiscard]] inline std::string make_option_opts(const CLI::Option* opt) const override {
    if (!opt->get_option_text().empty()) {
      return opt->get_option_text();
    }

    auto str_contains = [](const auto s, const auto query) {
      return s.find(query) != decltype(s)::npos;
    };

    std::string out;
    if (opt->get_type_size() != 0) {
      // Format default values so that the help string reads like: --my-option=17.0
      if (!opt->get_default_str().empty()) {
        if (internal::starts_with(opt->get_type_name(), "FLOAT")) {
          auto s = opt->get_default_str();
          if (s.find('.') == std::string::npos) {
            s += ".0";
          }
          out += fmt::format(FMT_STRING("={}"), s);
        } else {
          out += fmt::format(FMT_STRING("={}"), opt->get_default_str());
        }
      }

      // Format param domain using open/closed interval notation
      const std::regex pattern(" - ");
      if (const auto& t = opt->get_type_name(); str_contains(t, " in ")) {
        const auto p1 = t.find('[', t.find(" in "));
        const auto p2 = t.find(']', t.find(" in "));
        if (p1 != std::string::npos && p2 != std::string::npos && p2 > p1) {
          out += " " + str_replace_all(t.substr(p1, p2), pattern, ", ");
        }
      } else if (str_contains(t, "POSITIVE")) {
        out += " (0, inf)";
      } else if (str_contains(t, "NONNEGATIVE") || str_contains(t, "UINT")) {
        out += " [0, inf)";
      }

      if (opt->get_expected_max() == CLI::detail::expected_max_vector_size) {
        out += " ...";
      } else if (opt->get_expected_min() > 1) {
        out += fmt::format(FMT_STRING(" x {}"), opt->get_expected());
      }

      if (opt->get_required()) {
        out += " REQUIRED";
      }
    }
    if (!opt->get_envname().empty()) {
      out += fmt::format(FMT_STRING(" ({}: {})"), get_label("env"), opt->get_envname());
    }
    if (!opt->get_needs().empty()) {
      out += fmt::format(FMT_STRING(" {}:"), get_label("needs"));
      for (const auto* op : opt->get_needs()) {
        out += fmt::format(FMT_STRING(" {}"), op->get_name());
      }
    }
    if (!opt->get_excludes().empty()) {
      out += fmt::format(FMT_STRING(" {}:"), get_label("excludes"));
      for (const auto* op : opt->get_excludes()) {
        out += fmt::format(FMT_STRING(" {}"), op->get_name());
      }
    }

    return out;
  }
};

// clang-format off
    inline const auto IsValidCoolerFile = CoolerFileValidator();                  // NOLINT(cert-err58-cpp)
    inline const auto IsValidMultiresCoolerFile = MultiresCoolerFileValidator();  // NOLINT(cert-err58-cpp)
    inline const auto IsValidHiCFile = HiCFileValidator();                        // NOLINT(cert-err58-cpp)
// clang-format on

// clang-format off
// NOLINTNEXTLINE(cert-err58-cpp)
    inline const auto ParseHiCMatrixType = CLI::CheckedTransformer(
            std::map<std::string, hictk::hic::MatrixType>{
                    {"observed", hictk::hic::MatrixType::observed},
                    {"oe", hictk::hic::MatrixType::oe},
                    {"expected", hictk::hic::MatrixType::expected}},
            CLI::ignore_case);

// NOLINTNEXTLINE(cert-err58-cpp)
    inline const auto ParseHiCNormalization = CLI::CheckedTransformer(
            std::map<std::string, hictk::hic::NormalizationMethod>{
                    {"NONE", hictk::hic::NormalizationMethod::NONE},
                    {"VC", hictk::hic::NormalizationMethod::VC},
                    {"VC_SQRT", hictk::hic::NormalizationMethod::VC_SQRT},
                    {"KR", hictk::hic::NormalizationMethod::KR},
                    {"SCALE", hictk::hic::NormalizationMethod::SCALE},
                    {"INTER_VC", hictk::hic::NormalizationMethod::INTER_VC},
                    {"INTER_KR", hictk::hic::NormalizationMethod::INTER_KR},
                    {"INTER_SCALE", hictk::hic::NormalizationMethod::INTER_SCALE},
                    {"GW_VC", hictk::hic::NormalizationMethod::GW_VC},
                    {"GW_KR", hictk::hic::NormalizationMethod::GW_KR},
                    {"GW_SCALE", hictk::hic::NormalizationMethod::GW_SCALE}},
            CLI::ignore_case);

// NOLINTNEXTLINE(cert-err58-cpp)
    inline const auto ParseHiCMatrixUnit = CLI::CheckedTransformer(
            std::map<std::string, hictk::hic::MatrixUnit>{
                    {"BP", hictk::hic::MatrixUnit::BP},
                    {"FRAG", hictk::hic::MatrixUnit::FRAG}},
            CLI::ignore_case);
// clang-format on

class Cli {
 public:
  enum subcommand {
    help,
    convert,
    dump,
    load,
    merge,
<<<<<<< HEAD
    zoomify,
=======
    validate,
>>>>>>> dee3891a
  };
  Cli(int argc, char** argv);
  [[nodiscard]] subcommand get_subcommand() const noexcept;
  [[nodiscard]] std::string_view get_printable_subcommand() const noexcept;
  [[nodiscard]] auto parse_arguments() -> Config;
  [[nodiscard]] int exit(const CLI::ParseError& e) const;
  [[nodiscard]] static std::string_view subcommand_to_str(subcommand s) noexcept;

 private:
  int _argc;
  char** _argv;
  std::string _exec_name;
  int _exit_code{1};
  Config _config{};
  CLI::App _cli{};
  subcommand _subcommand{subcommand::help};

  void make_convert_subcommand();
  void make_dump_subcommand();
  void make_load_subcommand();
  void make_merge_subcommand();
<<<<<<< HEAD
  void make_zoomify_subcommand();
=======
  void make_validate_subcommand();
>>>>>>> dee3891a
  void make_cli();

  void validate_convert_subcommand() const;
  void validate_dump_subcommand() const;
  void validate_load_subcommand() const;
  void validate_merge_subcommand() const;
<<<<<<< HEAD
  void validate_zoomify_subcommand() const;
  void validate() const;
=======
  void validate_args() const;
>>>>>>> dee3891a

  void transform_args_convert_subcommand();
  void transform_args_dump_subcommand();
  void transform_args_zoomify_subcommand();
  void transform_args();
};

[[nodiscard]] inline std::string infer_input_format(const std::filesystem::path& p) {
  if (cooler::utils::is_cooler(p.string())) {
    return "cool";
  }
  if (cooler::utils::is_multires_file(p.string())) {
    return "mcool";
  }
  assert(hic::utils::is_hic_file(p));
  return "hic";
}

[[nodiscard]] inline std::string infer_output_format(const std::filesystem::path& p) {
  const auto ext = p.extension();
  if (ext == ".hic") {
    return "hic";
  }
  if (ext == ".mcool") {
    return "mcool";
  }
  if (ext == ".cool") {
    return "cool";
  }

  throw std::runtime_error(
      fmt::format(FMT_STRING("unable to infer output file format from file name {}"), p));
}

[[nodiscard]] inline std::vector<std::uint32_t> list_resolutions(const std::filesystem::path& p,
                                                                 std::string_view format) {
  if (format == "cool") {
    return {cooler::File::open_read_only(p.string()).bin_size()};
  }
  if (format == "mcool") {
    return cooler::utils::list_resolutions(p);
  }
  assert(format == "hic");
  return hic::utils::list_resolutions(p);
}

}  // namespace hictk::tools<|MERGE_RESOLUTION|>--- conflicted
+++ resolved
@@ -180,12 +180,10 @@
     dump,
     load,
     merge,
-<<<<<<< HEAD
+    validate,
     zoomify,
-=======
-    validate,
->>>>>>> dee3891a
   };
+
   Cli(int argc, char** argv);
   [[nodiscard]] subcommand get_subcommand() const noexcept;
   [[nodiscard]] std::string_view get_printable_subcommand() const noexcept;
@@ -206,23 +204,16 @@
   void make_dump_subcommand();
   void make_load_subcommand();
   void make_merge_subcommand();
-<<<<<<< HEAD
+  void make_validate_subcommand();
   void make_zoomify_subcommand();
-=======
-  void make_validate_subcommand();
->>>>>>> dee3891a
   void make_cli();
 
   void validate_convert_subcommand() const;
   void validate_dump_subcommand() const;
   void validate_load_subcommand() const;
   void validate_merge_subcommand() const;
-<<<<<<< HEAD
   void validate_zoomify_subcommand() const;
-  void validate() const;
-=======
   void validate_args() const;
->>>>>>> dee3891a
 
   void transform_args_convert_subcommand();
   void transform_args_dump_subcommand();
