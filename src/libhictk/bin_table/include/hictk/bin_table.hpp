// Copyright (C) 2022 Roberto Rossini <roberros@uio.no>
//
// SPDX-License-Identifier: MIT

#pragma once

#include <cstddef>
#include <cstdint>
#include <functional>
#include <iterator>
#include <limits>
<<<<<<< HEAD
#include <string_view>
#include <utility>
#include <vector>

#include "hictk/chromosome.hpp"
=======
#include <map>
#include <string>
#include <variant>
#include <vector>

#include "hictk/bin_table_fixed.hpp"
#include "hictk/bin_table_variable.hpp"
#include "hictk/common.hpp"
>>>>>>> a6c1b48e
#include "hictk/genomic_interval.hpp"
#include "hictk/reference.hpp"
namespace hictk {

class BinTable {
  std::variant<BinTableFixed, BinTableVariable<>> _table{BinTableFixed{}};

 public:
  using BinTableVar = decltype(_table);
  class iterator;
  friend iterator;

  BinTable() = default;
  template <typename BinTableT>
  BinTable(BinTableT table);
  BinTable(Reference chroms, std::uint32_t bin_size, std::size_t bin_offset = 0);
  template <typename ChromIt>
  BinTable(ChromIt first_chrom, ChromIt last_chrom, std::uint32_t bin_size,
           std::size_t bin_offset = 0);
  template <typename ChromNameIt, typename ChromSizeIt>
  BinTable(ChromNameIt first_chrom_name, ChromNameIt last_chrom_name, ChromSizeIt first_chrom_size,
           std::uint32_t bin_size, std::size_t bin_offset = 0);
  template <typename I>
  BinTable(Reference chroms, const std::vector<I> &start_pos, const std::vector<I> &end_pos,
           I bin_offset = 0);

  [[nodiscard]] std::size_t size() const noexcept;
  [[nodiscard]] bool empty() const noexcept;
  [[nodiscard]] std::size_t num_chromosomes() const;
  [[nodiscard]] constexpr std::uint32_t bin_size() const noexcept;
  [[nodiscard]] constexpr const Reference &chromosomes() const noexcept;
  [[nodiscard]] constexpr bool has_fixed_bin_size() const noexcept;

  [[nodiscard]] constexpr const std::vector<std::uint64_t> &num_bin_prefix_sum() const noexcept;

  [[nodiscard]] auto begin() const -> iterator;
  [[nodiscard]] auto end() const -> iterator;
  [[nodiscard]] auto cbegin() const -> iterator;
  [[nodiscard]] auto cend() const -> iterator;

  [[nodiscard]] BinTable subset(const Chromosome &chrom) const;
  [[nodiscard]] BinTable subset(std::string_view chrom_name) const;
  [[nodiscard]] BinTable subset(std::uint32_t chrom_id) const;

  [[nodiscard]] auto find_overlap(const GenomicInterval &query) const
      -> std::pair<BinTable::iterator, BinTable::iterator>;
  [[nodiscard]] auto find_overlap(const Chromosome &chrom, std::uint32_t start,
                                  std::uint32_t end) const
      -> std::pair<BinTable::iterator, BinTable::iterator>;
  [[nodiscard]] auto find_overlap(std::string_view chrom_name, std::uint32_t start,
                                  std::uint32_t end) const
      -> std::pair<BinTable::iterator, BinTable::iterator>;
  [[nodiscard]] auto find_overlap(std::uint32_t chrom_id, std::uint32_t start,
                                  std::uint32_t end) const
      -> std::pair<BinTable::iterator, BinTable::iterator>;

  // Map bin_id to Bin
  [[nodiscard]] Bin at(std::uint64_t bin_id) const;
  [[nodiscard]] std::pair<Bin, Bin> at(const GenomicInterval &gi) const;
  [[nodiscard]] Bin at(const Chromosome &chrom, std::uint32_t pos = 0) const;
  [[nodiscard]] Bin at(std::string_view chrom_name, std::uint32_t pos = 0) const;
  [[nodiscard]] Bin at(std::uint32_t chrom_id, std::uint32_t pos) const;
  [[nodiscard]] Bin at_hint(std::uint64_t bin_id, const Chromosome &chrom) const;

  // Map genomic coords to bin_id
  [[nodiscard]] std::pair<std::uint64_t, std::uint64_t> map_to_bin_ids(
      const GenomicInterval &gi) const;
  [[nodiscard]] std::uint64_t map_to_bin_id(const Chromosome &chrom, std::uint32_t pos) const;
  [[nodiscard]] std::uint64_t map_to_bin_id(std::string_view chrom_name, std::uint32_t pos) const;
  [[nodiscard]] std::uint64_t map_to_bin_id(std::uint32_t chrom_id, std::uint32_t pos) const;

  [[nodiscard]] bool operator==(const BinTable &other) const;
  [[nodiscard]] bool operator!=(const BinTable &other) const;

  template <typename BinTableT>
  [[nodiscard]] constexpr const BinTableT &get() const;
  template <typename BinTableT>
  [[nodiscard]] constexpr BinTableT &get();
  [[nodiscard]] constexpr auto get() const noexcept -> const BinTableVar &;
  [[nodiscard]] constexpr auto get() noexcept -> BinTableVar &;

  class iterator {
    friend BinTable;
    std::variant<BinTableFixed::iterator, BinTableVariable<>::iterator> _it{
        BinTableFixed::iterator{}};

    template <typename It>
    explicit iterator(It it) noexcept;

   public:
    using IteratorVar = decltype(_it);
    using difference_type = std::ptrdiff_t;
    using value_type = Bin;
    using pointer = value_type *;
    using reference = value_type &;
    using iterator_category = std::random_access_iterator_tag;

    constexpr iterator() noexcept = default;

    constexpr bool operator==(const iterator &other) const;
    constexpr bool operator!=(const iterator &other) const;
    constexpr bool operator<(const iterator &other) const;
    constexpr bool operator<=(const iterator &other) const;
    constexpr bool operator>(const iterator &other) const;
    constexpr bool operator>=(const iterator &other) const;

    auto operator*() const -> value_type;
    auto operator[](std::size_t i) const -> iterator;

    auto operator++() -> iterator &;
    auto operator++(int) -> iterator;
    auto operator+=(std::size_t i) -> iterator &;
    auto operator+(std::size_t i) const -> iterator;

    auto operator--() -> iterator &;
    auto operator--(int) -> iterator;
    auto operator-=(std::size_t i) -> iterator &;
    auto operator-(std::size_t i) const -> iterator;
    auto operator-(const iterator &other) const -> difference_type;

    template <typename IteratorT>
    [[nodiscard]] constexpr const IteratorT &get() const;
    template <typename IteratorT>
    [[nodiscard]] constexpr IteratorT &get();
    [[nodiscard]] constexpr auto get() const noexcept -> const IteratorVar &;
    [[nodiscard]] constexpr auto get() noexcept -> IteratorVar &;
  };
};

}  // namespace hictk

<<<<<<< HEAD
namespace std {
template <>
struct hash<hictk::Bin> {
  size_t operator()(const hictk::Bin &b) const;
};
}  // namespace std

#include "./impl/bin_table_impl.hpp"  // NOLINT
=======
#include "./impl/bin_table_impl.hpp"
>>>>>>> a6c1b48e
<|MERGE_RESOLUTION|>--- conflicted
+++ resolved
@@ -9,22 +9,11 @@
 #include <functional>
 #include <iterator>
 #include <limits>
-<<<<<<< HEAD
-#include <string_view>
-#include <utility>
-#include <vector>
-
-#include "hictk/chromosome.hpp"
-=======
-#include <map>
-#include <string>
-#include <variant>
-#include <vector>
 
 #include "hictk/bin_table_fixed.hpp"
 #include "hictk/bin_table_variable.hpp"
+#include "hictk/chromosome.hpp"
 #include "hictk/common.hpp"
->>>>>>> a6c1b48e
 #include "hictk/genomic_interval.hpp"
 #include "hictk/reference.hpp"
 namespace hictk {
@@ -156,15 +145,4 @@
 
 }  // namespace hictk
 
-<<<<<<< HEAD
-namespace std {
-template <>
-struct hash<hictk::Bin> {
-  size_t operator()(const hictk::Bin &b) const;
-};
-}  // namespace std
-
-#include "./impl/bin_table_impl.hpp"  // NOLINT
-=======
-#include "./impl/bin_table_impl.hpp"
->>>>>>> a6c1b48e
+#include "./impl/bin_table_impl.hpp"  // NOLINT