--- conflicted
+++ resolved
@@ -4,70 +4,11 @@
 
 #pragma once
 
-<<<<<<< HEAD
-#include <fmt/format.h>
-
-#include <algorithm>
-#include <cassert>
-#include <cstddef>
-#include <cstdint>
-#include <functional>
-#include <iterator>
-#include <stdexcept>
-#include <string_view>
-#include <tuple>
-#include <utility>
-#include <vector>
-
-#include "hictk/chromosome.hpp"
-#include "hictk/common.hpp"
-#include "hictk/genomic_interval.hpp"
-#include "hictk/hash.hpp"
-#include "hictk/suppress_warnings.hpp"
-
-namespace hictk {  // NOLINT
-
-inline Bin::Bin(const Chromosome &chrom_, std::uint32_t start_, std::uint32_t end_) noexcept
-    : Bin(Bin::null_id, Bin::rel_null_id, chrom_, start_, end_) {}
-
-inline Bin::Bin(std::uint64_t id_, std::uint32_t rel_id_, const Chromosome &chrom_,
-                std::uint32_t start_, std::uint32_t end_) noexcept
-    : _id(id_), _rel_id(rel_id_), _interval(chrom_, start_, end_) {}
-
-inline Bin::Bin(GenomicInterval interval) noexcept
-    : Bin(Bin::null_id, Bin::rel_null_id, std::move(interval)) {}
-
-inline Bin::Bin(std::uint64_t id_, std::uint32_t rel_id_, GenomicInterval interval) noexcept
-    : _id(id_), _rel_id(rel_id_), _interval(std::move(interval)) {}
-
-inline Bin::operator bool() const noexcept { return !!chrom(); }
-
-inline bool Bin::operator==(const Bin &other) const noexcept {
-  if (!has_null_id() && !other.has_null_id()) {
-    return id() == other.id();
-  }
-  return _interval == other._interval;
-}
-inline bool Bin::operator!=(const Bin &other) const noexcept { return !(*this == other); }
-
-inline bool Bin::operator<(const Bin &other) const noexcept {
-  if (!has_null_id() && !other.has_null_id()) {
-    return id() < other.id();
-  }
-  return _interval < other._interval;
-}
-
-inline bool Bin::operator<=(const Bin &other) const noexcept {
-  if (!has_null_id() && !other.has_null_id()) {
-    return id() <= other.id();
-  }
-  return _interval <= other._interval;
-}
-=======
 #include <cstdint>
 #include <limits>
 #include <map>
 #include <string>
+#include <variant>
 #include <vector>
 
 #include "hictk/bin.hpp"
@@ -75,7 +16,6 @@
 #include "hictk/genomic_interval.hpp"
 #include "hictk/reference.hpp"
 #include "hictk/type_traits.hpp"
->>>>>>> a6c1b48e
 
 namespace hictk {
 template <typename BinTableT>
