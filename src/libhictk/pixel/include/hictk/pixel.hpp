// Copyright (C) 2022 Roberto Rossini <roberros@uio.no>
//
// SPDX-License-Identifier: MIT

#pragma once

#include <cstdint>
#include <limits>
#include <string_view>
#include <type_traits>
#include <utility>

#include "hictk/bin_table.hpp"
<<<<<<< HEAD
#include "hictk/chromosome.hpp"
=======
#include "hictk/type_traits.hpp"
>>>>>>> b0bad0b3

namespace hictk {

class Chromosome;

template <typename N>
struct ThinPixel {
  static constexpr auto null_id = std::numeric_limits<std::uint64_t>::max();
  std::uint64_t bin1_id{null_id};  // NOLINT
  std::uint64_t bin2_id{null_id};  // NOLINT
  N count{};                       // NOLINT

  [[nodiscard]] explicit operator bool() const noexcept;
  [[nodiscard]] bool operator==(const ThinPixel &other) const noexcept;
  [[nodiscard]] bool operator!=(const ThinPixel &other) const noexcept;
  [[nodiscard]] bool operator<(const ThinPixel &other) const noexcept;
  [[nodiscard]] bool operator<=(const ThinPixel &other) const noexcept;
  [[nodiscard]] bool operator>(const ThinPixel &other) const noexcept;
  [[nodiscard]] bool operator>=(const ThinPixel &other) const noexcept;

  static auto from_coo(std::string_view line) -> ThinPixel;
  static auto from_coo(const BinTable &bins, std::string_view line) -> ThinPixel;
};

struct PixelCoordinates {
  Bin bin1;  // NOLINT
  Bin bin2;  // NOLINT

  PixelCoordinates() = default;
  PixelCoordinates(Bin bin1_, Bin bin2_) noexcept;
  explicit PixelCoordinates(std::pair<Bin, Bin> bins) noexcept;
  explicit PixelCoordinates(Bin bin) noexcept;

  [[nodiscard]] explicit operator bool() const noexcept;
  [[nodiscard]] bool operator==(const PixelCoordinates &other) const noexcept;
  [[nodiscard]] bool operator!=(const PixelCoordinates &other) const noexcept;
  [[nodiscard]] bool operator<(const PixelCoordinates &other) const noexcept;
  [[nodiscard]] bool operator<=(const PixelCoordinates &other) const noexcept;
  [[nodiscard]] bool operator>(const PixelCoordinates &other) const noexcept;
  [[nodiscard]] bool operator>=(const PixelCoordinates &other) const noexcept;

  [[nodiscard]] bool is_intra() const noexcept;
};

template <typename N>
struct Pixel {
  static_assert(std::is_arithmetic_v<N>);

  PixelCoordinates coords{};  // NOLINT
  N count{};                  // NOLINT

  Pixel() = default;
  explicit Pixel(Bin bin, N count_ = 0) noexcept;
  Pixel(Bin bin1_, Bin bin2_, N count_ = 0) noexcept;
  explicit Pixel(PixelCoordinates coords_, N count_ = 0) noexcept;
  Pixel(const Chromosome &chrom, std::uint32_t start, std::uint32_t end, N count_ = 0) noexcept;
  Pixel(const Chromosome &chrom1, std::uint32_t start1, std::uint32_t end1,
        const Chromosome &chrom2, std::uint32_t start2, std::uint32_t end2, N count_ = 0) noexcept;

  Pixel(const BinTable &bins, std::uint64_t bin1_id, std::uint64_t bin2_id, N count_ = 0);
  Pixel(const BinTable &bins, std::uint64_t bin_id, N count_ = 0);
  Pixel(const BinTable &bins, const ThinPixel<N> &p);

  [[nodiscard]] explicit operator bool() const noexcept;
  [[nodiscard]] bool operator==(const Pixel<N> &other) const noexcept;
  [[nodiscard]] bool operator!=(const Pixel<N> &other) const noexcept;
  [[nodiscard]] bool operator<(const Pixel<N> &other) const noexcept;
  [[nodiscard]] bool operator<=(const Pixel<N> &other) const noexcept;
  [[nodiscard]] bool operator>(const Pixel<N> &other) const noexcept;
  [[nodiscard]] bool operator>=(const Pixel<N> &other) const noexcept;

  [[nodiscard]] ThinPixel<N> to_thin() const noexcept;
  static auto from_coo(const BinTable &bins, std::string_view line) -> Pixel;
  static auto from_bg2(const BinTable &bins, std::string_view line) -> Pixel;
  static auto from_validpair(const BinTable &bins, std::string_view line) -> Pixel;
  static auto from_4dn_pairs(const BinTable &bins, std::string_view line) -> Pixel;
};

}  // namespace hictk

#include "./impl/pixel_impl.hpp"  // NOLINT<|MERGE_RESOLUTION|>--- conflicted
+++ resolved
@@ -11,11 +11,8 @@
 #include <utility>
 
 #include "hictk/bin_table.hpp"
-<<<<<<< HEAD
 #include "hictk/chromosome.hpp"
-=======
 #include "hictk/type_traits.hpp"
->>>>>>> b0bad0b3
 
 namespace hictk {
 
