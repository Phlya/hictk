--- conflicted
+++ resolved
@@ -80,14 +80,11 @@
   [[nodiscard]] bool operator>(const Pixel<N> &other) const noexcept;
   [[nodiscard]] bool operator>=(const Pixel<N> &other) const noexcept;
 
-<<<<<<< HEAD
   [[nodiscard]] ThinPixel<N> to_thin() const noexcept;
-=======
   static auto from_coo(const BinTable &bins, std::string_view line) -> Pixel;
   static auto from_bg2(const BinTable &bins, std::string_view line) -> Pixel;
   static auto from_validpair(const BinTable &bins, std::string_view line) -> Pixel;
   static auto from_4dn_pairs(const BinTable &bins, std::string_view line) -> Pixel;
->>>>>>> 55c43b60
 };
 
 namespace internal {
