// Copyright (C) 2022 Roberto Rossini <roberros@uio.no>
//
// SPDX-License-Identifier: MIT

#pragma once

#include <fmt/format.h>

#include <algorithm>
#include <cassert>
#include <cstdint>
#include <highfive/H5Exception.hpp>
#include <highfive/H5File.hpp>
#include <highfive/H5Group.hpp>
#include <memory>
#include <stdexcept>
#include <string>
#include <string_view>
#include <type_traits>
#include <utility>
#include <variant>
#include <vector>

#include "hictk/bin_table.hpp"
#include "hictk/chromosome.hpp"
#include "hictk/cooler/attribute.hpp"
#include "hictk/cooler/dataset.hpp"
#include "hictk/cooler/group.hpp"
#include "hictk/cooler/uri.hpp"
#include "hictk/string_utils.hpp"
#include "hictk/suppress_warnings.hpp"
#include "hictk/type_pretty_printer.hpp"

namespace hictk::cooler {

inline bool File::check_sentinel_attr(const HighFive::Group &grp) {
  const auto generated_by_v = Attribute::read(grp, "generated-by", true);
  if (const auto *generated_by = std::get_if<std::string>(&generated_by_v);
      !generated_by || generated_by->find("hictk") == std::string::npos) {
    return false;
  }

  using T = remove_cvref_t<decltype(internal::SENTINEL_ATTR_VALUE)>;
  const auto sentinel_v = Attribute::read(grp, internal::SENTINEL_ATTR_NAME, true);
  const auto *sentinel = std::get_if<T>(&sentinel_v);

  return static_cast<bool>(sentinel) && *sentinel == internal::SENTINEL_ATTR_VALUE;
}

namespace internal {
[[nodiscard]] inline std::vector<std::uint64_t> import_chrom_offsets(const Dataset &dset,
                                                                     std::size_t expected_size) {
  [[maybe_unused]] HighFive::SilenceHDF5 silencer{};  // NOLINT
  auto offsets = dset.read_all<std::vector<std::uint64_t>>();
  try {
    if (offsets.size() != expected_size) {
      throw std::runtime_error(
          fmt::format(FMT_STRING("expected {} offsets, found {}"), expected_size, offsets.size()));
    }
    if (offsets.front() != 0) {
      throw std::runtime_error(
          fmt::format(FMT_STRING("first offset should be 0, found {}"), offsets.front()));
    }
    if (!std::is_sorted(offsets.begin(), offsets.end())) {
      throw std::runtime_error("offsets are not in ascending order");
    }
  } catch (const std::exception &e) {
    throw std::runtime_error(
        fmt::format(FMT_STRING("failed to import offsets from {}: {}"), dset.uri(), e.what()));
  }

  return offsets;
}
}  // namespace internal

template <std::size_t CHUNK_SIZE>
inline PixelSelector<CHUNK_SIZE> File::fetch(
    std::shared_ptr<const balancing::Weights> weights) const {
  // clang-format off
  return PixelSelector<CHUNK_SIZE>(
      this->_index,
      this->dataset("pixels/bin1_id"),
      this->dataset("pixels/bin2_id"),
      this->dataset("pixels/count"),
      weights);
  // clang-format on
}

template <std::size_t CHUNK_SIZE>
inline PixelSelector<CHUNK_SIZE> File::fetch(std::string_view query,
                                             std::shared_ptr<const balancing::Weights> weights,
                                             QUERY_TYPE query_type) const {
  const auto gi = query_type == QUERY_TYPE::BED
                      ? GenomicInterval::parse_bed(this->chromosomes(), query)
                      : GenomicInterval::parse_ucsc(this->chromosomes(), std::string{query});

  return this->fetch<CHUNK_SIZE>(PixelCoordinates{this->bins().at(gi)}, std::move(weights));
}

template <std::size_t CHUNK_SIZE>
inline PixelSelector<CHUNK_SIZE> File::fetch(
    std::string_view chrom_name, std::uint32_t start, std::uint32_t end,
    std::shared_ptr<const balancing::Weights> weights) const {
  assert(start < end);

  return this->fetch<CHUNK_SIZE>(
      PixelCoordinates{this->bins().at(chrom_name, start),
                       this->bins().at(chrom_name, end - (std::min)(end, 1U))},
      std::move(weights));
}

template <std::size_t CHUNK_SIZE>
inline PixelSelector<CHUNK_SIZE> File::fetch(
    PixelCoordinates coord, std::shared_ptr<const balancing::Weights> weights) const {
  // clang-format off
  return PixelSelector<CHUNK_SIZE>(this->_index,
                                   this->dataset("pixels/bin1_id"),
                                   this->dataset("pixels/bin2_id"),
                                   this->dataset("pixels/count"),
                                   std::move(coord),
                                   std::move(weights)
  );
  // clang-format on
}

template <std::size_t CHUNK_SIZE>
inline PixelSelector<CHUNK_SIZE> File::fetch(std::string_view range1, std::string_view range2,
                                             std::shared_ptr<const balancing::Weights> weights,
                                             QUERY_TYPE query_type) const {
  if (range1 == range2) {
    return this->fetch<CHUNK_SIZE>(range1);
  }

  const auto gi1 = query_type == QUERY_TYPE::BED
                       ? GenomicInterval::parse_bed(this->chromosomes(), range1)
                       : GenomicInterval::parse_ucsc(this->chromosomes(), std::string{range1});

  const auto gi2 = query_type == QUERY_TYPE::BED
                       ? GenomicInterval::parse_bed(this->chromosomes(), range2)
                       : GenomicInterval::parse_ucsc(this->chromosomes(), std::string{range2});

  return this->fetch<CHUNK_SIZE>(PixelCoordinates{this->bins().at(gi1)},
                                 PixelCoordinates{this->bins().at(gi2)}, std::move(weights));
}

template <std::size_t CHUNK_SIZE>
inline PixelSelector<CHUNK_SIZE> File::fetch(
    std::string_view chrom1, std::uint32_t start1, std::uint32_t end1, std::string_view chrom2,
    std::uint32_t start2, std::uint32_t end2,
    std::shared_ptr<const balancing::Weights> weights) const {
  assert(start1 < end1);
  assert(start2 < end2);
  // clang-format off
  return PixelSelector<CHUNK_SIZE>(this->_index,
                                   this->dataset("pixels/bin1_id"),
                                   this->dataset("pixels/bin2_id"),
                                   this->dataset("pixels/count"),
                                   PixelCoordinates{this->bins().at(chrom1, start1),
                                                    this->bins().at(chrom1, end1 - (std::min)(end1, 1U))},
                                   PixelCoordinates{this->bins().at(chrom2, start2),
                                                    this->bins().at(chrom2, end2 - (std::min)(end2, 1U))},
                                   std::move(weights)
  );
  // clang-format on
}

template <std::size_t CHUNK_SIZE>
inline PixelSelector<CHUNK_SIZE> File::fetch(
    PixelCoordinates coord1, PixelCoordinates coord2,
    std::shared_ptr<const balancing::Weights> weights) const {
  // clang-format off
  return PixelSelector<CHUNK_SIZE>(this->_index,
                                   this->dataset("pixels/bin1_id"),
                                   this->dataset("pixels/bin2_id"),
                                   this->dataset("pixels/count"),
                                   std::move(coord1),
                                   std::move(coord2),
                                   std::move(weights)
  );
  // clang-format on
}

inline bool File::has_weights(std::string_view name) const {
  const auto dset_path =
      fmt::format(FMT_STRING("{}/{}"), this->_groups.at("bins").group.getPath(), name);
  if (this->_weights.contains(dset_path)) {
    return true;
  }

  return this->_root_group().exist(dset_path);
}

<<<<<<< HEAD
inline std::shared_ptr<const balancing::Weights> File::read_weights(std::string_view name) const {
  if (name == "NONE") {
    return nullptr;
  }
=======
inline std::shared_ptr<const Weights> File::read_weights(std::string_view name,
                                                         bool rescale) const {
>>>>>>> fef8d882
  if (name.empty()) {
    throw std::runtime_error("weight dataset name is empty");
  }

<<<<<<< HEAD
  return this->read_weights(name, balancing::Weights::infer_type(name));
}

inline std::shared_ptr<const balancing::Weights> File::read_weights(
    std::string_view name, balancing::Weights::Type type) const {
  if (name == "NONE") {
    return nullptr;
  }
=======
  return this->read_weights(name, Weights::infer_type(name), rescale);
}

inline std::shared_ptr<const Weights> File::read_weights(std::string_view name, Weights::Type type,
                                                         bool rescale) const {
>>>>>>> fef8d882
  if (name.empty()) {
    throw std::runtime_error("weight dataset name is empty");
  }

  auto &weight_map = rescale ? this->_weights_scaled : this->_weights;

  const auto dset_path =
      fmt::format(FMT_STRING("{}/{}"), this->_groups.at("bins").group.getPath(), name);
  if (const auto it = weight_map.find(dset_path); it != weight_map.end()) {
    return it->second;
  }

  if (!this->_root_group().exist(dset_path)) {
    throw std::runtime_error(
        fmt::format(FMT_STRING("unable to read \"{}\" weights: dataset \"{}\" does not exist"),
                    name, dset_path));
  }

<<<<<<< HEAD
  Dataset dset{
      this->_root_group, dset_path,
      Dataset::init_access_props(DEFAULT_HDF5_CHUNK_SIZE, DEFAULT_HDF5_DATASET_CACHE_SIZE, 1.0)};

  if (type == balancing::Weights::Type::INFER || type == balancing::Weights::Type::UNKNOWN) {
    if (dset.has_attribute("divisive_weights")) {
      type = dset.read_attribute<bool>("divisive_weights")
                 ? balancing::Weights::Type::DIVISIVE
                 : balancing::Weights::Type::MULTIPLICATIVE;
    } else {
      type = balancing::Weights::infer_type(dset.name());
      if (type == balancing::Weights::Type::UNKNOWN) {
        throw std::runtime_error(
            fmt::format(FMT_STRING("unable to infer type for \"{}\" weights"), dset.uri()));
      }
    }
  }

  const auto node = this->_weights.emplace(
      name, std::make_shared<const balancing::Weights>(dset.read_all<std::vector<double>>(), type));
  return node.first->second;
=======
  auto weights = std::make_shared<const Weights>(
      *this->_bins,
      Dataset{this->_root_group, dset_path,
              Dataset::init_access_props(DEFAULT_HDF5_CHUNK_SIZE, DEFAULT_HDF5_DATASET_CACHE_SIZE,
                                         1.0)},
      type, rescale);

  weight_map.emplace(name, weights);
  return weights;
>>>>>>> fef8d882
}

inline bool File::purge_weights(std::string_view name) {
  if (this->_weights.empty()) {
    return false;
  }
  if (name == "") {
    this->_weights.clear();
    return true;
  }
  return this->_weights.erase(std::string{name});
}

inline auto File::open_root_group(const HighFive::File &f, std::string_view uri) -> RootGroup {
  [[maybe_unused]] HighFive::SilenceHDF5 silencer{};  // NOLINT
  RootGroup grp{f.getGroup(parse_cooler_uri(uri).group_path)};
  if (File::check_sentinel_attr(grp())) {
    throw std::runtime_error("file was not properly closed");
  }
  return grp;
}

inline auto File::open_groups(const RootGroup &root_grp) -> GroupMap {
  [[maybe_unused]] HighFive::SilenceHDF5 silencer{};  // NOLINT
  GroupMap groups(MANDATORY_GROUP_NAMES.size() + 1);
  groups.emplace(root_grp.hdf5_path(), Group{root_grp, root_grp()});

  std::transform(MANDATORY_GROUP_NAMES.begin(), MANDATORY_GROUP_NAMES.end(),
                 std::inserter(groups, groups.begin()), [&root_grp](const auto group_name) {
                   const auto name = std::string{group_name};
                   auto group_obj = root_grp().getGroup(std::string{group_name});

                   return std::make_pair(name, Group{root_grp, group_obj});
                 });
  return groups;
}

inline auto File::open_datasets(const RootGroup &root_grp, std::size_t cache_size_bytes, double w0)
    -> DatasetMap {
  DatasetMap datasets(MANDATORY_DATASET_NAMES.size());

  const std::size_t num_pixel_datasets = 3;
  const std::size_t num_read_once_dataset = MANDATORY_DATASET_NAMES.size() - num_pixel_datasets;

  const std::size_t read_once_cache_size = DEFAULT_HDF5_DATASET_CACHE_SIZE;
  const std::size_t pixel_dataset_cache_size =
      (cache_size_bytes - (read_once_cache_size * num_read_once_dataset)) / num_pixel_datasets;

  const auto default_aprop =
      Dataset::init_access_props(DEFAULT_HDF5_CHUNK_SIZE, read_once_cache_size, 1.0);
  const auto pixels_aprop = Dataset::init_access_props(
      DEFAULT_HDF5_CHUNK_SIZE, ((std::max)(read_once_cache_size, pixel_dataset_cache_size)), w0);

  [[maybe_unused]] HighFive::SilenceHDF5 silencer{};  // NOLINT
  auto open_dataset = [&](const auto dataset_uri) {
    return std::make_pair(
        std::string{dataset_uri},
        Dataset{
            root_grp, dataset_uri,
            hictk::internal::starts_with(dataset_uri, "pixels") ? pixels_aprop : default_aprop});
  };

  std::transform(MANDATORY_DATASET_NAMES.begin(), MANDATORY_DATASET_NAMES.end(),
                 std::inserter(datasets, datasets.begin()), open_dataset);

  return datasets;
}

namespace internal {
template <typename N>
bool read_optional(const RootGroup &root_grp, std::string_view key, N &buff, bool missing_ok) {
  if (!Attribute::exists(root_grp(), key) && missing_ok) {
    return false;
  }

  try {
    using T = remove_cvref_t<decltype(*buff)>;
    buff = Attribute::read<T>(root_grp(), key);
    return true;
  } catch (const std::exception &e) {
    throw std::runtime_error(
        fmt::format(FMT_STRING("Failed to read attribute \"{}\" from path \"{}\". Reason: {}"), key,
                    root_grp().getPath(), e.what()));
  }
}

template <typename N>
bool read_sum_optional(const RootGroup &root_grp, std::string_view key, N &buff, bool missing_ok) {
  if (!Attribute::exists(root_grp(), key) && missing_ok) {
    return false;
  }

  try {
    auto sumv = Attribute::read(root_grp(), key);
    const auto ok = std::visit(
        [&](auto sum) {
          using T = remove_cvref_t<decltype(sum)>;
          if constexpr (std::is_integral_v<T>) {
            buff = conditional_static_cast<std::int64_t>(sum);
            return true;
          }
          if constexpr (std::is_floating_point_v<T>) {
            buff = conditional_static_cast<double>(sum);
            return true;
          }
          return false;
        },
        sumv);

    if (!ok) {
      throw std::runtime_error(
          fmt::format(FMT_STRING("attribute \"{}{}\" does not have a numeric type"),
                      root_grp().getPath(), key));
    }

    return ok;
  } catch (const std::exception &e) {
    throw std::runtime_error(
        fmt::format(FMT_STRING("Failed to read attribute \"{}\" from path \"{}\". Reason: {}"), key,
                    root_grp().getPath(), e.what()));
  }
}

}  // namespace internal

DISABLE_WARNING_PUSH
DISABLE_WARNING_UNREACHABLE_CODE
inline auto File::read_standard_attributes(const RootGroup &root_grp, bool initialize_missing)
    -> StandardAttributes {
  auto attrs = initialize_missing ? StandardAttributes::init(0) : StandardAttributes::init_empty();
  [[maybe_unused]] HighFive::SilenceHDF5 silencer{};  // NOLINT

  auto read_or_throw = [&](const auto &key, auto &buff) {
    using T = remove_cvref_t<decltype(buff)>;
    try {
      buff = Attribute::read<T>(root_grp(), key);
    } catch (const std::exception &e) {
      throw std::runtime_error(
          fmt::format(FMT_STRING("Failed to read attribute \"{}\" from path \"{}\". Reason: {}"),
                      key, root_grp().getPath(), e.what()));
    }
  };

  // Read mandatory attributes
  // We read format-version first because some attributes are mandatory only for cooler v3
  read_or_throw("format-version", attrs.format_version);
  read_or_throw("bin-size", attrs.bin_size);
  read_or_throw("format", attrs.format);

  // Read mandatory attributes for Cooler v3
  auto missing_ok = attrs.format_version < 3;
  internal::read_optional(root_grp, "bin-type", attrs.bin_type, missing_ok);
  internal::read_optional(root_grp, "storage-mode", attrs.storage_mode, missing_ok);

  // Try to read reserved attributes
  missing_ok = true;
  internal::read_optional(root_grp, "creation-date", attrs.creation_date, missing_ok);
  internal::read_optional(root_grp, "format-url", attrs.format_url, missing_ok);
  internal::read_optional(root_grp, "generated-by", attrs.generated_by, missing_ok);

  if (!internal::read_optional(root_grp, "genome-assembly", attrs.assembly, missing_ok)) {
    internal::read_optional(root_grp, "assembly", attrs.assembly, missing_ok);
  }

  internal::read_optional(root_grp, "metadata", attrs.metadata, missing_ok);

  // Try to read other common attributes
  internal::read_optional(root_grp, "nbins", attrs.nbins, missing_ok);
  internal::read_optional(root_grp, "nchroms", attrs.nchroms, missing_ok);
  internal::read_optional(root_grp, "nnz", attrs.nnz, missing_ok);

  internal::read_sum_optional(root_grp, "sum", attrs.sum, missing_ok);
  internal::read_sum_optional(root_grp, "cis", attrs.cis, missing_ok);

  return attrs;
}
DISABLE_WARNING_POP

inline auto File::import_chroms(const Dataset &chrom_names, const Dataset &chrom_sizes,
                                bool missing_ok) -> Reference {
  try {
    [[maybe_unused]] HighFive::SilenceHDF5 silencer{};  // NOLINT
    std::vector<std::string> names;
    std::vector<std::uint32_t> sizes;
    chrom_names.read_all(names);
    chrom_sizes.read_all(sizes);

    if (names.size() != sizes.size()) {
      throw std::runtime_error(
          fmt::format(FMT_STRING("Cooler file \"{}\" appears to be corrupted: {} and "
                                 "{} shape mismatch: found {} name(s) and {} length(s)"),
                      chrom_names.file_name(), chrom_names.hdf5_path(), chrom_sizes.hdf5_path(),
                      names.size(), sizes.size()));
    }

    return Reference{names.begin(), names.end(), sizes.begin()};

  } catch ([[maybe_unused]] const HighFive::Exception &e) {
    if (missing_ok) {
      return {};
    }
    throw;
  }
}

inline Index File::import_indexes(const Dataset &chrom_offset_dset, const Dataset &bin_offset_dset,
                                  const Reference &chroms,
                                  std::shared_ptr<const BinTable> bin_table,
                                  std::uint64_t expected_nnz, bool missing_ok) {
  assert(bin_table);
  try {
    if (bin_offset_dset.empty()) {
      assert(chrom_offset_dset.empty());
      if (missing_ok) {
        return Index{bin_table};
      }
      throw std::runtime_error("index datasets are empty");
    }

    if (bin_offset_dset.size() != bin_table->size() + 1) {
      throw std::runtime_error(
          fmt::format(FMT_STRING("failed to import offsets from {}: expected {} offsets, found {}"),
                      bin_offset_dset.hdf5_path(), bin_table->size() + 1, bin_offset_dset.size()));
    }

    const auto chrom_offsets = internal::import_chrom_offsets(chrom_offset_dset, chroms.size() + 1);

    Index idx{bin_table, expected_nnz};

    std::size_t bin_id = 0;
    std::for_each(bin_offset_dset.begin<std::uint64_t>(), bin_offset_dset.end<std::uint64_t>(),
                  [&](std::uint64_t offset) {
                    if (bin_id < bin_table->size()) {
                      idx.set_offset_by_bin_id(bin_id++, offset);
                    } else {
                      // Last bin
                      assert(bin_id == bin_table->size());
                    }
                  });

    try {
      idx.validate();
    } catch (const std::exception &e) {
      throw std::runtime_error(fmt::format(FMT_STRING("index validation failed: {}"), e.what()));
    }

    return idx;

  } catch (const std::exception &e) {
    throw std::runtime_error(
        fmt::format(FMT_STRING("Unable to import indexes for cooler at URI: \"{}\": {}"),
                    bin_offset_dset.get_parent().uri(), e.what()));
  }
}

inline bool File::check_sentinel_attr() { return File::check_sentinel_attr(this->_root_group()); }

inline Bin File::get_last_bin_written() const {
  const auto &dset = this->dataset("pixels/bin1_id");
  if (dset.empty()) {
    return this->bins().at(0);
  }
  const auto bin1_id = dset.read_last<std::uint64_t>();
  return this->bins().at(bin1_id);
}

}  // namespace hictk::cooler<|MERGE_RESOLUTION|>--- conflicted
+++ resolved
@@ -190,44 +190,27 @@
   return this->_root_group().exist(dset_path);
 }
 
-<<<<<<< HEAD
 inline std::shared_ptr<const balancing::Weights> File::read_weights(std::string_view name) const {
   if (name == "NONE") {
     return nullptr;
   }
-=======
-inline std::shared_ptr<const Weights> File::read_weights(std::string_view name,
-                                                         bool rescale) const {
->>>>>>> fef8d882
   if (name.empty()) {
     throw std::runtime_error("weight dataset name is empty");
   }
 
-<<<<<<< HEAD
   return this->read_weights(name, balancing::Weights::infer_type(name));
 }
 
 inline std::shared_ptr<const balancing::Weights> File::read_weights(
     std::string_view name, balancing::Weights::Type type) const {
-  if (name == "NONE") {
-    return nullptr;
-  }
-=======
-  return this->read_weights(name, Weights::infer_type(name), rescale);
-}
-
-inline std::shared_ptr<const Weights> File::read_weights(std::string_view name, Weights::Type type,
-                                                         bool rescale) const {
->>>>>>> fef8d882
   if (name.empty()) {
     throw std::runtime_error("weight dataset name is empty");
   }
 
-  auto &weight_map = rescale ? this->_weights_scaled : this->_weights;
 
   const auto dset_path =
       fmt::format(FMT_STRING("{}/{}"), this->_groups.at("bins").group.getPath(), name);
-  if (const auto it = weight_map.find(dset_path); it != weight_map.end()) {
+  if (const auto it = _weights.find(dset_path); it != _weights.end()) {
     return it->second;
   }
 
@@ -237,7 +220,6 @@
                     name, dset_path));
   }
 
-<<<<<<< HEAD
   Dataset dset{
       this->_root_group, dset_path,
       Dataset::init_access_props(DEFAULT_HDF5_CHUNK_SIZE, DEFAULT_HDF5_DATASET_CACHE_SIZE, 1.0)};
@@ -259,17 +241,6 @@
   const auto node = this->_weights.emplace(
       name, std::make_shared<const balancing::Weights>(dset.read_all<std::vector<double>>(), type));
   return node.first->second;
-=======
-  auto weights = std::make_shared<const Weights>(
-      *this->_bins,
-      Dataset{this->_root_group, dset_path,
-              Dataset::init_access_props(DEFAULT_HDF5_CHUNK_SIZE, DEFAULT_HDF5_DATASET_CACHE_SIZE,
-                                         1.0)},
-      type, rescale);
-
-  weight_map.emplace(name, weights);
-  return weights;
->>>>>>> fef8d882
 }
 
 inline bool File::purge_weights(std::string_view name) {
