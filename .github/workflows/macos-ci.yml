# Copyright (C) 2022 Roberto Rossini (roberros@uio.no)
# SPDX-License-Identifier: MIT

name: MacOS CI

on:
  push:
    branches: [ main ]
    paths:
      - ".github/workflows/macos-ci.yml"
      - "cmake/**"
      - "examples/**"
      - "src/**"
      - "test/**"
      - "CMakeLists.txt"
      - "conanfile.txt"
    tags:
      - 'v*.*.*'

  pull_request:
    paths:
      - ".github/workflows/macos-ci.yml"
      - "cmake/**"
      - "examples/**"
      - "src/**"
      - "test/**"
      - "CMakeLists.txt"
      - "conanfile.txt"

# https://stackoverflow.com/a/72408109
concurrency:
  group: ${{ github.workflow }}-${{ github.event.pull_request.number || github.ref }}
  cancel-in-progress: true

env:
  CCACHE_DIR: "${{ github.workspace }}/ccache-cache"
  CCACHE_COMPILERCHECK: "content"
  CCACHE_COMPRESSLEVEL: "1"
  CCACHE_MAXSIZE: "250M"
  CONAN_HOME: "${{ github.workspace }}/.conan2"
  HOMEBREW_NO_AUTO_UPDATE: "1"

defaults:
  run:
    shell: bash

jobs:
  matrix-factory:
    name: Generate job matrix
    runs-on: ubuntu-latest
    outputs:
      matrix: ${{ steps.set-result.outputs.result }}
    steps:
      - uses: actions/github-script@v6
        id: set-result
        with:
          script: |
            // Documentation
            // https://docs.github.com/en/actions/learn-github-actions/contexts#fromjson
            // https://github.com/actions/runner/issues/982#issuecomment-809360765

            var includes = []

            includes.push({ compiler_name: 'apple-clang', compiler_version: '13', os: 'macos-11', conan: '2.0.*', cmake: '3.26.*', build_type: 'Release', developer_mode: 'OFF' })
            includes.push({ compiler_name: 'apple-clang', compiler_version: '14', os: 'macos-12', conan: '2.0.*', cmake: '3.26.*', build_type: 'Release', developer_mode: 'OFF' })
            includes.push({ compiler_name: 'apple-clang', compiler_version: '14', os: 'macos-13', conan: '2.0.*', cmake: '3.26.*', build_type: 'Release', developer_mode: 'OFF' })
            includes.push({ compiler_name: 'apple-clang', compiler_version: '14', os: 'macos-13', conan: '2.0.*', cmake: '3.26.*', build_type: 'Debug',   developer_mode: 'OFF' })

            return { include: includes }

  cache-test-dataset:
    uses: paulsengroup/hictk/.github/workflows/cache-test-dataset.yml@main

  build-project:
    needs: matrix-factory
    runs-on: ${{ matrix.os }}
    strategy:
      fail-fast: false
      matrix: ${{ fromJSON(needs.matrix-factory.outputs.matrix) }}

    steps:
      - uses: actions/checkout@v3

      - name: Generate requirements.txt for pip
        run: |
<<<<<<< HEAD
          echo 'conan==${{ matrix.conan-ver }}' > requirements.txt
          echo 'cmake==${{ matrix.cmake-ver }}' >> requirements.txt
          echo 'cooler>=0.9.2' >> requirements.txt
=======
          echo 'conan==${{ matrix.conan }}' > requirements.txt
          echo 'cmake==${{ matrix.cmake }}' >> requirements.txt
>>>>>>> ddbf1e41

      - uses: actions/setup-python@v4
        with:
          python-version: '3.11'
          cache: 'pip'

      - name: Detect number available CPUs
        run: |
          ncpus=$(python -c 'import multiprocessing as mp; print(mp.cpu_count())')

          echo "CMAKE_BUILD_PARALLEL_LEVEL=$ncpus" >> $GITHUB_ENV
          echo "CTEST_PARALLEL_LEVEL=$ncpus" >> $GITHUB_ENV

      - name: Install build deps
        run: |
          pip install -r requirements.txt
          brew install ccache

      - name: Generate cache key
        id: cache-key
        run: |
          set -u

          os="${{ matrix.os }}"
          compiler="${{ matrix.compiler_name }}"
          compiler_version="${{ matrix.compiler_version }}"
          build_type="${{ matrix.build_type }}"

          conanfile_hash="${{ hashFiles('conanfile.txt') }}"
          workflow_hash="${{ hashFiles('.github/workflows/macos-ci.yml') }}"
          combined_hash="${{ hashFiles('conanfile.txt', '.github/workflows/macos-ci.yml') }}"

          # This can be used by to always update a cache entry (useful e.g. for ccache)
          current_date="$(date '+%s')"

          conan_key_prefix="conan-$os-$compiler-$compiler_version-$conanfile_hash-$build_type"
          ccache_key_prefix="ccache-$os-$compiler-$compiler_version-$conanfile_hash-$build_type"

          echo "conan-key=$conan_key_prefix" | tee -a $GITHUB_OUTPUT
          echo "conan-restore-key=$conan_key_prefix" | tee -a $GITHUB_OUTPUT

          echo "ccache-key=${ccache_key_prefix}-${current_date}" | tee -a $GITHUB_OUTPUT
          echo "ccache-restore-key=$ccache_key_prefix" | tee -a $GITHUB_OUTPUT

      - name: Restore Conan cache
        id: cache-conan
        uses: actions/cache/restore@v3
        with:
          key: conan-${{ steps.cache-key.outputs.conan-restore-key }}
          path: ${{ env.CONAN_HOME }}

      - name: Configure Conan
        if: steps.cache-conan.outputs.cache-hit != 'true'
        run: |
          conan profile detect --force

      - name: Clean Conan cache (pre-build)
        if: steps.cache-conan.outputs.cache-hit != 'true'
        run: |
          conan cache clean "*" --build
          conan cache clean "*" --download
          conan cache clean "*" --source
          conan remove --confirm "*"

      - name: Install build dependencies
        run: |
          conan install .                                         \
             --build=missing                                      \
             -pr default                                          \
             -s "build_type=${{ matrix.build_type }}"             \
             -s "compiler=${{ matrix.compiler_name }}"            \
             -s "compiler.version=${{ matrix.compiler_version }}" \
             -s compiler.libcxx=libc++                            \
             -s compiler.cppstd=17                                \
             --output-folder="${{ github.workspace }}/build"

      - name: Clean Conan cache (post-build)
        if: steps.cache-conan.outputs.cache-hit != 'true'
        run: |
          conan cache clean "*" --build
          conan cache clean "*" --download
          conan cache clean "*" --source

      - name: Save Conan cache
        uses: actions/cache/save@v3
        if: steps.cache-conan.outputs.cache-hit != 'true'
        with:
          key: conan-${{ steps.cache-key.outputs.conan-key }}
          path: ${{ env.CONAN_HOME }}

      - name: Cache Ccache folder
        uses: actions/cache@v3
        with:
          key: ${{ steps.cache-key.outputs.ccache-key }}
          restore-keys: ${{ steps.cache-key.outputs.ccache-restore-key }}
          path: ${{ env.CCACHE_DIR }}

      - name: Configure project
        run: |
          cmake -DCMAKE_BUILD_TYPE=${{ matrix.build_type }}          \
                -DCMAKE_PREFIX_PATH="${{ github.workspace }}/build"  \
                -DENABLE_DEVELOPER_MODE=${{ matrix.developer_mode }} \
                -DHICTK_ENABLE_TESTING=ON                            \
                -DHICTK_BUILD_EXAMPLES=ON                            \
                -DOPT_ENABLE_CLANG_TIDY=OFF                          \
                -DOPT_ENABLE_CPPCHECK=OFF                            \
                -DHICTK_DOWNLOAD_TEST_DATASET=OFF                    \
                -DHICTK_ENABLE_GIT_VERSION_TRACKING=OFF              \
                -DCMAKE_INSTALL_PREFIX=dest                          \
                -S "${{ github.workspace }}"                         \
                -B "${{ github.workspace }}/build"

      - name: Build project
        run: cmake --build ${{ github.workspace }}/build

      - name: Package binaries
        run: |
          cmake --install build

          gtar -cf - -C dest/ bin |
          zstd -T0 -13 -o binaries.tar.zst

      - name: Package unit tests
        run: |
          gtar -cf - build/ | zstd -T0 -13 -o unit-tests.tar.zst

      - name: Upload unit tests
        uses: actions/upload-artifact@v3
        with:
          name: >
            unit-tests-${{ matrix.os }}-
            ${{ matrix.compiler_name }}-
            ${{ matrix.compiler_version }}-
            ${{ matrix.build_type }}-
            ${{ matrix.developer_mode }}
          path: unit-tests.tar.zst
          if-no-files-found: error
          retention-days: 1

      - name: Upload binaries
        uses: actions/upload-artifact@v3
        with:
          name: >
            binaries-${{ matrix.os }}-
            ${{ matrix.compiler_name }}-
            ${{ matrix.compiler_version }}-
            ${{ matrix.build_type }}-
            ${{ matrix.developer_mode }}
          path: binaries.tar.zst
          if-no-files-found: error
          retention-days: 1

      - name: Print Ccache statistics
        run: ccache -s


  run-unit-tests:
    name: Run unit tests
    needs: [ matrix-factory, cache-test-dataset, build-project ]
    runs-on: ${{ matrix.os }}
    strategy:
      fail-fast: false
      matrix: ${{ fromJSON(needs.matrix-factory.outputs.matrix) }}

    steps:
      - name: Checkout repo
        uses: actions/checkout@v3

      - name: Fix permissions
        run: |
          chown -R $(id -u):$(id -g) $PWD

      - name: Restore test dataset
        uses: actions/cache/restore@v3
        with:
          key: ${{ needs.cache-test-dataset.outputs.cache-key }}
          path: test/data/hictk_test_data.tar.xz
          fail-on-cache-miss: true

      - name: Download unit tests artifact
        uses: actions/download-artifact@v3
        with:
          name: >
            unit-tests-${{ matrix.os }}-
            ${{ matrix.compiler_name }}-
            ${{ matrix.compiler_version }}-
            ${{ matrix.build_type }}-
            ${{ matrix.developer_mode }}

      - name: Extract binaries test dataset
        run: |
          zstd -dcf unit-tests.tar.zst | gtar -xf -
          gtar -xf test/data/hictk_test_data.tar.xz

      - name: Generate requirements.txt for pip
        run: |
          echo 'cmake==${{ matrix.cmake }}' > requirements.txt

      - uses: actions/setup-python@v4
        with:
          python-version: '3.11'
          cache: 'pip'

      - name: Install test dependencies
        run: pip install -r requirements.txt

      - name: Run unit tests
        run: |
          ctest --test-dir build/   \
                --schedule-random   \
                --output-on-failure \
                --no-tests=error    \
                --timeout 180 2>&1 |
          head -n 1000

<<<<<<< HEAD
      - name: Test hictk load coo sorted
        run: |
          test/scripts/hictk_load_coo.sh build/src/hictk/hictk sorted

      - name: Test hictk load coo unsorted
        run: |
          test/scripts/hictk_load_coo.sh build/src/hictk/hictk unsorted

      - name: Test hictk load bg2 sorted
        run: |
          test/scripts/hictk_load_bg2.sh build/src/hictk/hictk sorted

      - name: Test hictk load bg2 unsorted
        run: |
          test/scripts/hictk_load_bg2.sh build/src/hictk/hictk unsorted

      - name: Test hictk load 4dn sorted
        run: |
          test/scripts/hictk_load_4dn.sh build/src/hictk/hictk sorted

      - name: Test hictk load 4dn unsorted
        run: |
          test/scripts/hictk_load_4dn.sh build/src/hictk/hictk unsorted
=======
  run-integration-tests:
    name: Run integration tests
    needs: [ matrix-factory, cache-test-dataset, build-project ]
    runs-on: ${{ matrix.os }}
    strategy:
      fail-fast: false
      matrix: ${{ fromJSON(needs.matrix-factory.outputs.matrix) }}

    steps:
      - name: Checkout repo
        uses: actions/checkout@v3

      - name: Fix permissions
        run: |
          chown -R $(id -u):$(id -g) $PWD
>>>>>>> ddbf1e41

      - name: Cache hic_tools
        id: cache-hictools
        uses: actions/cache@v3
        with:
          key: hic_tools
          path: hic_tools.jar

      - name: Download hic_tools
        if: steps.cache-hictools.outputs.cache-hit != 'true'
        run: |
          curl -L 'https://github.com/aidenlab/HiCTools/releases/download/v3.30.00/hic_tools.3.30.00.jar' \
               -o hic_tools.jar

      - name: Restore test dataset
        uses: actions/cache/restore@v3
        with:
          key: ${{ needs.cache-test-dataset.outputs.cache-key }}
          path: test/data/hictk_test_data.tar.xz
          fail-on-cache-miss: true

      - name: Download binaries artifact
        uses: actions/download-artifact@v3
        with:
          name: >
            binaries-${{ matrix.os }}-
            ${{ matrix.compiler_name }}-
            ${{ matrix.compiler_version }}-
            ${{ matrix.build_type }}-
            ${{ matrix.developer_mode }}

      - name: Extract binaries test dataset
        run: |
          zstd -dcf binaries.tar.zst | tar -xf -
          tar -xf test/data/hictk_test_data.tar.xz

      - name: Test hictk convert (hic2cool)
        run: |
          test/scripts/hictk_convert_hic2cool.sh bin/hictk

      - name: Test hictk convert (cool2hic)
        run: |
          test/scripts/hictk_convert_cool2hic.sh bin/hictk hic_tools.jar


  macos-ci-status-check:
    name: Status Check (MacOS CI)
    if: ${{ always() }}
    runs-on: ubuntu-latest
    needs:
      - matrix-factory
      - cache-test-dataset
      - build-project
      - run-unit-tests
      - run-integration-tests

    steps:
      - name: Collect job results
        if: |
          needs.matrix-factory.result != 'success'     ||
          needs.cache-test-dataset.result != 'success' ||
          needs.build-project.result != 'success'      ||
          needs.run-unit-tests.result != 'success'     ||
          needs.run-integration-tests.result != 'success'
        run: exit 1<|MERGE_RESOLUTION|>--- conflicted
+++ resolved
@@ -83,14 +83,9 @@
 
       - name: Generate requirements.txt for pip
         run: |
-<<<<<<< HEAD
-          echo 'conan==${{ matrix.conan-ver }}' > requirements.txt
-          echo 'cmake==${{ matrix.cmake-ver }}' >> requirements.txt
-          echo 'cooler>=0.9.2' >> requirements.txt
-=======
           echo 'conan==${{ matrix.conan }}' > requirements.txt
           echo 'cmake==${{ matrix.cmake }}' >> requirements.txt
->>>>>>> ddbf1e41
+          echo 'cooler>=0.9.2' >> requirements.txt
 
       - uses: actions/setup-python@v4
         with:
@@ -306,31 +301,6 @@
                 --timeout 180 2>&1 |
           head -n 1000
 
-<<<<<<< HEAD
-      - name: Test hictk load coo sorted
-        run: |
-          test/scripts/hictk_load_coo.sh build/src/hictk/hictk sorted
-
-      - name: Test hictk load coo unsorted
-        run: |
-          test/scripts/hictk_load_coo.sh build/src/hictk/hictk unsorted
-
-      - name: Test hictk load bg2 sorted
-        run: |
-          test/scripts/hictk_load_bg2.sh build/src/hictk/hictk sorted
-
-      - name: Test hictk load bg2 unsorted
-        run: |
-          test/scripts/hictk_load_bg2.sh build/src/hictk/hictk unsorted
-
-      - name: Test hictk load 4dn sorted
-        run: |
-          test/scripts/hictk_load_4dn.sh build/src/hictk/hictk sorted
-
-      - name: Test hictk load 4dn unsorted
-        run: |
-          test/scripts/hictk_load_4dn.sh build/src/hictk/hictk unsorted
-=======
   run-integration-tests:
     name: Run integration tests
     needs: [ matrix-factory, cache-test-dataset, build-project ]
@@ -346,7 +316,6 @@
       - name: Fix permissions
         run: |
           chown -R $(id -u):$(id -g) $PWD
->>>>>>> ddbf1e41
 
       - name: Cache hic_tools
         id: cache-hictools
@@ -390,6 +359,30 @@
       - name: Test hictk convert (cool2hic)
         run: |
           test/scripts/hictk_convert_cool2hic.sh bin/hictk hic_tools.jar
+
+      - name: Test hictk load coo sorted
+        run: |
+          test/scripts/hictk_load_coo.sh bin/hictk sorted
+
+      - name: Test hictk load coo unsorted
+        run: |
+          test/scripts/hictk_load_coo.sh bin/hictk unsorted
+
+      - name: Test hictk load bg2 sorted
+        run: |
+          test/scripts/hictk_load_bg2.sh bin/hictk sorted
+
+      - name: Test hictk load bg2 unsorted
+        run: |
+          test/scripts/hictk_load_bg2.sh bin/hictk unsorted
+
+      - name: Test hictk load 4dn sorted
+        run: |
+          test/scripts/hictk_load_4dn.sh bin/hictk sorted
+
+      - name: Test hictk load 4dn unsorted
+        run: |
+          test/scripts/hictk_load_4dn.sh bin/hictk unsorted
 
 
   macos-ci-status-check:
