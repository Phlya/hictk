--- conflicted
+++ resolved
@@ -207,11 +207,9 @@
           test/scripts/hictk_load_4dn.sh build/src/hictk/hictk sorted
           test/scripts/hictk_load_4dn.sh build/src/hictk/hictk unsorted
 
-<<<<<<< HEAD
+          test/scripts/hictk_validate.sh build/src/hictk/hictk
+
           test/scripts/hictk_zoomify.sh build/src/hictk/hictk
-=======
-          test/scripts/hictk_validate.sh build/src/hictk/hictk
->>>>>>> dee3891a
 
       - name: Upload coverage reports to Codecov
         uses: codecov/codecov-action@v3
